--- conflicted
+++ resolved
@@ -867,10 +867,8 @@
     }
 
     fn get_test_name_service() -> DomainNameService {
-<<<<<<< HEAD
-        DomainNameService::new(None, None, None, [0u8; 32], None, None)
-=======
         DomainNameService::new(
+            None,
             None,
             None,
             [0u8; 32],
@@ -896,7 +894,6 @@
                 upper: '-' as u32,
             }],
         )
->>>>>>> 03317f8d
     }
 
     #[ink::test]
@@ -1610,11 +1607,9 @@
     fn get_domain_status_works() {
         let accounts = default_accounts();
         let reserved_list = vec![("bob".to_string(), Some(accounts.bob))];
-<<<<<<< HEAD
-        let mut contract =
-            DomainNameService::new(None, None, None, [0u8; 32], Some(reserved_list), None);
-=======
+
         let mut contract = DomainNameService::new(
+            None,
             None,
             None,
             [0u8; 32],
@@ -1640,7 +1635,6 @@
                 upper: '-' as u32,
             }],
         );
->>>>>>> 03317f8d
 
         set_value_transferred::<DefaultEnvironment>(160_u128.pow(12));
         contract
