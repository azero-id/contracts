#![cfg_attr(not(feature = "std"), no_std)]

mod address_dict;

#[ink::contract]
mod azns_registry {
    use crate::address_dict::AddressDict;
    use ink::env::call::FromAccountId;
    use ink::env::hash::CryptoHash;
    use ink::prelude::string::{String, ToString};
    use ink::prelude::vec::Vec;
    use ink::storage::traits::ManualKey;
    use ink::storage::{Lazy, Mapping};

    use azns_fee_calculator::FeeCalculatorRef;
    use azns_merkle_verifier::MerkleVerifierRef;
    use azns_name_checker::NameCheckerRef;

    const YEAR: u64 = match cfg!(test) {
        true => 60,                         // For testing purpose
        false => 365 * 24 * 60 * 60 * 1000, // Year in milliseconds
    };

    pub type Result<T> = core::result::Result<T, Error>;

    /// Different states of a domain
    #[derive(scale::Encode, scale::Decode)]
    #[cfg_attr(feature = "std", derive(scale_info::TypeInfo, Debug, PartialEq))]
    pub enum DomainStatus {
        /// Domain is registered by the given address
        Registered(AccountId),
        /// Domain is reserved for the given address
        Reserved(Option<AccountId>),
        /// Domain is available for purchase
        Available,
        /// Domain has invalid characters/length
        Unavailable,
    }

    /// Emitted whenever a new name is registered.
    #[ink(event)]
    pub struct Register {
        #[ink(topic)]
        name: String,
        #[ink(topic)]
        from: AccountId,
    }

    /// Emitted whenever a name is released
    #[ink(event)]
    pub struct Release {
        #[ink(topic)]
        name: String,
        #[ink(topic)]
        from: AccountId,
    }

    /// Emitted whenever an address changes.
    #[ink(event)]
    pub struct SetAddress {
        #[ink(topic)]
        name: String,
        from: AccountId,
        #[ink(topic)]
        old_address: Option<AccountId>,
        #[ink(topic)]
        new_address: AccountId,
    }

    /// Emitted whenever a name is transferred.
    #[ink(event)]
    pub struct Transfer {
        #[ink(topic)]
        name: String,
        from: AccountId,
        #[ink(topic)]
        old_owner: Option<AccountId>,
        #[ink(topic)]
        new_owner: AccountId,
    }

    /// Emitted when switching from whitelist-phase to public-phase
    #[ink(event)]
    pub struct PublicPhaseActivated;

    #[ink(storage)]
    pub struct DomainNameService {
        /// Admin of the contract can perform root operations
        admin: AccountId,
        /// Contract which verifies the validity of a name
        name_checker: Option<NameCheckerRef>,
        /// Contract which calculates the name price
        fee_calculator: Option<FeeCalculatorRef>,
        /// Names which can be claimed only by the specified user
        reserved_names: Mapping<String, Option<AccountId>, ManualKey<100>>,

        /// Mapping from name to addresses associated with it
        name_to_address_dict: Mapping<String, AddressDict, ManualKey<200>>,
<<<<<<< HEAD

=======
        /// Mapping from name to its expiry timestamp
        name_to_expiry: Mapping<String, u64>,
>>>>>>> 6032f27e
        /// Metadata
        metadata: Mapping<String, Vec<(String, String)>, ManualKey<201>>,
        metadata_size_limit: Option<u32>,

        /// All names an address owns
        owner_to_names: Mapping<AccountId, Vec<String>, ManualKey<300>>,
        /// All names an address controls
        controller_to_names: Mapping<AccountId, Vec<String>, ManualKey<301>>,
        /// All names that resolve to the given address
        resolving_to_address: Mapping<AccountId, Vec<String>, ManualKey<302>>,
        /// Primary domain record
        /// IMPORTANT NOTE: This mapping may be out-of-date, since we don't update it when a resolved address changes, or when a domain is withdrawn.
        /// Only use the get_primary_domain
        address_to_primary_domain: Mapping<AccountId, String, ManualKey<303>>,

        /// Merkle Verifier used to identifiy whitelisted addresses
        whitelisted_address_verifier: Lazy<Option<MerkleVerifierRef>, ManualKey<999>>,

        /// TLD
        tld: String,
    }

    /// Errors that can occur upon calling this contract.
    #[derive(Debug, PartialEq, Eq, scale::Encode, scale::Decode)]
    #[cfg_attr(feature = "std", derive(scale_info::TypeInfo))]
    pub enum Error {
        /// Caller not allowed to call privileged calls.
        NotAdmin,
        /// Returned if the name already exists upon registration.
        NameAlreadyExists,
        /// Returned if the name has not been registered
        NameDoesntExist,
        /// Name is (currently) now allowed
        NameNotAllowed,
        /// Returned if caller is not names' owner.
        CallerIsNotOwner,
        /// This call requires the caller to be a controller of the domain
        CallerIsNotController,
        /// Returned if caller did not send a required fee
        FeeNotPaid,
        /// Returned if name is empty
        NameEmpty,
        /// Record with the key doesn't exist
        RecordNotFound,
        /// Address has no records
        NoRecordsForAddress,
        /// Withdraw failed
        WithdrawFailed,
        /// No resolved address found
        NoResolvedAddress,
        /// A user can claim only one domain during the whitelist-phase
        AlreadyClaimed,
        /// The merkle proof is invalid
        InvalidMerkleProof,
        /// Given operation can only be performed during the whitelist-phase
        OnlyDuringWhitelistPhase,
        /// Given operation cannot be performed during the whitelist-phase
        RestrictedDuringWhitelistPhase,
        /// The given domain is reserved and cannot to be bought
        CannotBuyReservedDomain,
        /// Cannot claim a non-reserved domain. Consider buying it.
        NotReservedDomain,
        /// User is not authorised to claim the given domain
        NotAuthorised,
<<<<<<< HEAD
        /// Metadata size limit exceeded
        MetadataOverflow,
=======
        /// Thrown when fee_calculator doesn't return a names' price
        FeeError(azns_fee_calculator::Error),
>>>>>>> 6032f27e
    }

    impl DomainNameService {
        /// Creates a new AZNS contract.
        #[ink(constructor)]
        pub fn new(
            admin: AccountId,
            name_checker_addr: Option<AccountId>,
            fee_calculator_addr: Option<AccountId>,
            merkle_verifier_addr: Option<AccountId>,
            reserved_domains: Option<Vec<(String, Option<AccountId>)>>,
<<<<<<< HEAD
            version: Option<u32>,
            allowed_length: (u8, u8),
            allowed_unicode_ranges: Vec<UnicodeRange>,
            disallowed_unicode_ranges_for_edges: Vec<UnicodeRange>,
            tld: String,
            metadata_size_limit: Option<u32>,
=======
>>>>>>> 6032f27e
        ) -> Self {
            // Initializing NameChecker
            let name_checker = name_checker_addr.map(|addr| NameCheckerRef::from_account_id(addr));

            // Initializing MerkleVerifier
            let whitelisted_address_verifier =
                merkle_verifier_addr.map(|addr| MerkleVerifierRef::from_account_id(addr));

            // Initializing FeeCalculator
            let fee_calculator =
                fee_calculator_addr.map(|addr| FeeCalculatorRef::from_account_id(addr));

            let mut contract = Self {
                admin,
                name_checker,
                fee_calculator,
                name_to_address_dict: Mapping::default(),
                name_to_expiry: Mapping::default(),
                owner_to_names: Default::default(),
                metadata: Default::default(),
                address_to_primary_domain: Default::default(),
                controller_to_names: Default::default(),
                resolving_to_address: Default::default(),
                whitelisted_address_verifier: Default::default(),
                reserved_names: Default::default(),
                tld,
                metadata_size_limit,
            };

            // Initialize address verifier
            contract
                .whitelisted_address_verifier
                .set(&whitelisted_address_verifier);

            // Initializing reserved domains
            if let Some(set) = reserved_domains {
                contract.add_reserved_domains(set).expect("Infallible");
            }
            contract
        }

        /// Register specific name on behalf of some other address.
        /// Pay the fee, but forward the ownership of the domain to the provided recipient
        ///
        /// NOTE: During the whitelist phase, use `register()` method instead.
        #[ink(message, payable)]
        pub fn register_on_behalf_of(
            &mut self,
            name: String,
            recipient: AccountId,
            years_to_register: u8,
            referrer: Option<String>,
            merkle_proof: Option<Vec<[u8; 32]>>,
        ) -> Result<()> {
            if !self.is_name_allowed(&name) {
                return Err(Error::NameNotAllowed);
            }

            // The name must not be a reserved domain
            if self.reserved_names.contains(&name) {
                return Err(Error::CannotBuyReservedDomain);
            }

            // Call the domain-price function
            let domain_price = self.get_name_price(&name, years_to_register)?;
            // Discount as a part of referral-system
            let mut discount: Balance = 0;
            // Affiliate Address
            let mut affiliate: Option<AccountId> = None;

            // If in whitelist-phase; Verify that the caller is whitelisted
            if self.is_whitelist_phase() {
                let caller = self.env().caller();

                // Recipient must be the same as caller incase of whitelist-phase
                if recipient != caller {
                    return Err(Error::RestrictedDuringWhitelistPhase);
                }

                // Verify this is the first claim of the user
                if self.owner_to_names.contains(caller) {
                    return Err(Error::AlreadyClaimed);
                }

                // Verify the proof
                if !self.verify_proof(caller, merkle_proof) {
                    return Err(Error::InvalidMerkleProof);
                }
            } else {
                // Referral system is active only after whitelist-phase is over
                if let Some(referrer_name) = referrer {
                    let address_dict = self.get_address_dict_ref(&referrer_name);
                    if let Ok(x) = address_dict {
                        if recipient != x.owner
                            && recipient != x.controller
                            && recipient != x.resolved
                        {
                            affiliate = Some(x.resolved);
                            discount = 5 * domain_price / 100; // 5% discount
                        }
                    }
                }
            }

            /* Make sure the register is paid for */
            let _transferred = Self::env().transferred_value();
            if _transferred < domain_price - discount {
                return Err(Error::FeeNotPaid);
            }

            let expiry_time = self.env().block_timestamp() + YEAR * years_to_register as u64;
            self.register_domain(&name, &recipient, expiry_time)?;

            // Pay the affiliate (if present) after successful registration
            if let Some(usr) = affiliate {
                if self.env().transfer(usr, discount).is_err() {
                    return Err(Error::WithdrawFailed);
                }
            }

            Ok(())
        }

        /// Register specific name with caller as owner.
        ///
        /// NOTE: Whitelisted addresses can buy one domain during the whitelist phase by submitting its proof
        #[ink(message, payable)]
        pub fn register(
            &mut self,
            name: String,
            years_to_register: u8,
            referrer: Option<String>,
            merkle_proof: Option<Vec<[u8; 32]>>,
            set_as_primary_domain: bool,
        ) -> Result<()> {
            self.register_on_behalf_of(
                name.clone(),
                self.env().caller(),
                years_to_register,
                referrer,
                merkle_proof,
            )?;
            if set_as_primary_domain {
                self.set_primary_domain(name)?;
            }
            Ok(())
        }

        /// Allows users to claim their reserved domain at zero cost
        #[ink(message)]
        pub fn claim_reserved_domain(&mut self, name: String) -> Result<()> {
            let caller = self.env().caller();

            let Some(user) = self.reserved_names.get(&name) else {
                return Err(Error::NotReservedDomain);
            };

            if Some(caller) != user {
                return Err(Error::NotAuthorised);
            }

            let expiry_time = self.env().block_timestamp() + YEAR;
            self.register_domain(&name, &caller, expiry_time)
                .and_then(|_| {
                    // Remove the domain from the list once claimed
                    self.reserved_names.remove(name);
                    Ok(())
                })
        }

        /// Release domain from registration.
        #[ink(message)]
        pub fn release(&mut self, name: String) -> Result<()> {
            // Disabled during whitelist-phase
            if self.is_whitelist_phase() {
                return Err(Error::RestrictedDuringWhitelistPhase);
            }

            let caller = Self::env().caller();
            self.ensure_owner(&caller, &name)?;

            self.remove_name(&name);

            Self::env().emit_event(Release { name, from: caller });

            Ok(())
        }

        /// Transfer owner to another address.
        #[ink(message)]
        pub fn transfer(&mut self, name: String, to: AccountId) -> Result<()> {
            // Transfer is disabled during the whitelist-phase
            if self.is_whitelist_phase() {
                return Err(Error::RestrictedDuringWhitelistPhase);
            }

            /* Ensure the caller is the owner of the domain */
            let caller = Self::env().caller();
            self.ensure_owner(&caller, &name)?;

            /* Transfer control to new owner `to` */
            let address_dict = AddressDict::new(to);
            self.name_to_address_dict.insert(&name, &address_dict);

            /* Remove from reverse search */
            self.remove_name_from_owner(&caller, &name);
            self.remove_name_from_controller(&caller, &name);
            self.remove_name_from_resolving(&caller, &name);

            /* Add to reverse search of owner */
            self.add_name_to_owner(&to, &name);
            self.add_name_to_controller(&to, &name);
            self.add_name_to_resolving(&to, &name);

            /* Clear metadata */
            self.metadata.remove(&name);

            Self::env().emit_event(Transfer {
                name,
                from: caller,
                old_owner: Some(caller),
                new_owner: to,
            });

            Ok(())
        }

        /// Removes the associated state of expired-domains from storage
        #[ink(message)]
        pub fn clear_expired_names(&mut self, names: Vec<String>) -> Result<u128> {
            let mut count = 0;
            names.into_iter().for_each(|name| {
                // Verify the name has expired
                if self.has_name_expired(&name) == Ok(true) {
                    self.remove_name(&name);
                    count += 1;
                }
            });
            Ok(count)
        }

        /// Set primary domain of an address (reverse record)
        #[ink(message, payable)]
        pub fn set_primary_domain(&mut self, name: String) -> Result<()> {
            let address = self.env().caller();
            let resolved = self.get_address_dict_ref(&name)?.resolved;

            /* Ensure the target name resolves to the address */
            if resolved != address {
                return Err(Error::NoResolvedAddress);
            }

            self.address_to_primary_domain.insert(address, &name);

            Ok(())
        }

        /// Set resolved address for specific name.
        #[ink(message)]
        pub fn set_address(&mut self, name: String, new_address: AccountId) -> Result<()> {
            /* Ensure the caller is the controller */
            let caller = Self::env().caller();
            self.ensure_controller(&caller, &name)?;

            let mut address_dict = self.get_address_dict_ref(&name)?;
            let old_address = address_dict.resolved;
            address_dict.set_resolved(new_address);
            self.name_to_address_dict.insert(&name, &address_dict);

            /* Check if the old resolved address had this domain set as the primary domain */
            /* If yes -> clear it */
            if self.address_to_primary_domain.get(old_address) == Some(name.clone()) {
                self.address_to_primary_domain.remove(old_address);
            }

            /* Remove the name from the old resolved address */
            self.remove_name_from_resolving(&old_address, &name);

            /* Add the name to the new resolved address */
            self.add_name_to_resolving(&new_address, &name);

            Self::env().emit_event(SetAddress {
                name,
                from: caller,
                old_address: Some(old_address),
                new_address,
            });
            Ok(())
        }

        #[ink(message)]
        pub fn set_controller(&mut self, name: String, new_controller: AccountId) -> Result<()> {
            /* Ensure caller is either controller or owner */
            let caller = Self::env().caller();
            self.ensure_controller(&caller, &name)?;

            let mut address_dict = self.get_address_dict_ref(&name)?;
            address_dict.set_controller(new_controller);
            self.name_to_address_dict.insert(&name, &address_dict);

            /* Remove the name from the old controller */
            self.remove_name_from_controller(&caller, &name);

            /* Add the name to the new controller */
            self.add_name_to_controller(&new_controller, &name);

            Ok(())
        }

        /// Sets all records
        #[ink(message)]
        pub fn set_all_records(
            &mut self,
            name: String,
            records: Vec<(String, String)>,
        ) -> Result<()> {
            /* Ensure that the caller is a controller */
            let caller: AccountId = Self::env().caller();
            self.ensure_controller(&caller, &name)?;

            self.metadata.insert(&name, &records);

            self.ensure_metadata_under_limit(&name)
        }

        /// Sets one record
        #[ink(message)]
        pub fn set_record(&mut self, name: String, record: (String, String)) -> Result<()> {
            /* Ensure that the caller is a controller */
            let caller: AccountId = Self::env().caller();
            self.ensure_controller(&caller, &name)?;

            let metadata = self.metadata.get(&name).unwrap_or_default();
            let updated_metadata = self.update_metadata(metadata, &record.0, &record.1);
            self.metadata.insert(&name, &updated_metadata);

            self.ensure_metadata_under_limit(&name)
        }

        fn update_metadata(
            &self,
            metadata: Vec<(String, String)>,
            key: &str,
            value: &str,
        ) -> Vec<(String, String)> {
            let mut found = false;
            let mut updated_metadata: Vec<(String, String)> = metadata
                .into_iter()
                .map(|(k, v)| {
                    if k == key {
                        found = true;
                        (k, value.to_string())
                    } else {
                        (k, v)
                    }
                })
                .collect();

            if !found {
                updated_metadata.push((key.to_string(), value.to_string()));
            }
            updated_metadata
        }

        /// Returns the current status of the domain
        #[ink(message)]
        pub fn get_domain_status(&self, names: Vec<String>) -> Vec<DomainStatus> {
            let status = |name: String| {
                if let Ok(user) = self.get_address_dict_ref(&name) {
                    DomainStatus::Registered(user.owner)
                } else if let Some(user) = self.reserved_names.get(&name) {
                    DomainStatus::Reserved(user)
                } else if self.is_name_allowed(&name) {
                    DomainStatus::Available
                } else {
                    DomainStatus::Unavailable
                }
            };

            names.into_iter().map(status).collect()
        }

        /// Get the addresses related to specific name
        #[ink(message)]
        pub fn get_address_dict(&self, name: String) -> Result<AddressDict> {
            self.get_address_dict_ref(&name)
        }

        /// Get owner of specific name.
        #[ink(message)]
        pub fn get_owner(&self, name: String) -> Result<AccountId> {
            self.get_address_dict_ref(&name).map(|x| x.owner)
        }

        /// Get controller of specific name.
        #[ink(message)]
        pub fn get_controller(&self, name: String) -> Result<AccountId> {
            self.get_address_dict_ref(&name).map(|x| x.controller)
        }

        /// Get address for specific name.
        #[ink(message)]
        pub fn get_address(&self, name: String) -> Result<AccountId> {
            self.get_address_dict_ref(&name).map(|x| x.resolved)
        }

        #[ink(message)]
        pub fn get_expiry_date(&self, name: String) -> Result<u64> {
            self.name_to_expiry.get(&name).ok_or(Error::NameDoesntExist)
        }

        /// Gets all records
        #[ink(message)]
<<<<<<< HEAD
        pub fn get_records(&self, name: String) -> Result<Vec<(String, String)>> {
            if let Some(info) = self.metadata.get(name) {
                Ok(info)
            } else {
                Err(Error::NoRecordsForAddress)
            }
=======
        pub fn get_metadata(&self, name: String) -> Result<Vec<(String, String)>> {
            self.get_metadata_ref(&name)
>>>>>>> 6032f27e
        }

        /// Gets an arbitrary record by key
        #[ink(message)]
<<<<<<< HEAD
        pub fn get_record(&self, name: String, key: String) -> Result<String> {
            return if let Some(info) = self.metadata.get(name) {
                if let Some(value) = info.iter().find(|tuple| tuple.0 == key) {
                    Ok(value.clone().1)
                } else {
                    Err(Error::RecordNotFound)
                }
            } else {
                Err(Error::NoRecordsForAddress)
            };
=======
        pub fn get_metadata_by_key(&self, name: String, key: String) -> Result<String> {
            let info = self.get_metadata_ref(&name)?;
            match info.iter().find(|tuple| tuple.0 == key) {
                Some(val) => Ok(val.clone().1),
                None => Err(Error::RecordNotFound),
            }
>>>>>>> 6032f27e
        }

        /// Returns all names the address owns
        #[ink(message)]
        pub fn get_owned_names_of_address(&self, owner: AccountId) -> Option<Vec<String>> {
            self.owner_to_names.get(owner).map(|names| {
                names
                    .into_iter()
                    .filter(|name| self.has_name_expired(&name) == Ok(false))
                    .collect()
            })
        }

        #[ink(message)]
        pub fn get_controlled_names_of_address(
            &self,
            controller: AccountId,
        ) -> Option<Vec<String>> {
            self.controller_to_names.get(controller).map(|names| {
                names
                    .into_iter()
                    .filter(|name| self.has_name_expired(&name) == Ok(false))
                    .collect()
            })
        }

        #[ink(message)]
        pub fn get_resolving_names_of_address(&self, address: AccountId) -> Option<Vec<String>> {
            self.resolving_to_address.get(address).map(|names| {
                names
                    .into_iter()
                    .filter(|name| self.has_name_expired(&name) == Ok(false))
                    .collect()
            })
        }

        #[ink(message)]
        pub fn get_primary_domain(&self, address: AccountId) -> Result<String> {
            /* Get the naive primary domain of the address */
            let Some(primary_domain) = self.address_to_primary_domain.get(address) else {
                /* No primary domain set */
                return Err(Error::NoResolvedAddress);
            };

            /* Check that the primary domain actually resolves to the claimed address */
            let resolved_address = self.get_address(primary_domain.clone());
            if resolved_address != Ok(address) {
                /* Resolved address is no longer valid */
                return Err(Error::NoResolvedAddress);
            }

            Ok(primary_domain)
        }

        #[ink(message)]
        pub fn get_names_of_address(&self, address: AccountId) -> Vec<String> {
            let resolved_names = self.get_resolving_names_of_address(address);
            let controlled_names = self.get_controlled_names_of_address(address);
            let owned_names = self.get_owned_names_of_address(address);

            // Using BTreeSet to remove duplicates
            let set: ink::prelude::collections::BTreeSet<String> =
                [resolved_names, controlled_names, owned_names]
                    .into_iter()
                    .filter_map(|x| x)
                    .flatten()
                    .collect();

            set.into_iter().collect()
        }

        #[ink(message)]
<<<<<<< HEAD
        pub fn get_metadata_size_limit(&self) -> Option<u32> {
            self.metadata_size_limit
=======
        pub fn get_admin(&self) -> AccountId {
            self.admin
>>>>>>> 6032f27e
        }

        /// Returns `true` when contract is in whitelist-phase
        /// and `false` when it is in public-phase
        #[ink(message)]
        pub fn is_whitelist_phase(&self) -> bool {
            self.whitelisted_address_verifier.get_or_default().is_some()
        }

        #[ink(message)]
        pub fn verify_proof(
            &self,
            account: AccountId,
            merkle_proof: Option<Vec<[u8; 32]>>,
        ) -> bool {
            let Some(merkle_proof) = merkle_proof else {
                return false;
            };
            let mut leaf = [0u8; 32];
            ink::env::hash::Sha2x256::hash(account.as_ref(), &mut leaf);

            let Some(verifier) = &self.whitelisted_address_verifier.get_or_default() else {
                return false;
            };
            verifier.verify_proof(leaf, merkle_proof)
        }

        /// (ADMIN-OPERATION)
        /// Transfers `value` amount of tokens to the caller.
        #[ink(message)]
        pub fn withdraw(&mut self, value: Balance) -> Result<()> {
            self.ensure_admin()?;

            assert!(value <= Self::env().balance(), "insufficient funds!");

            if Self::env().transfer(Self::env().caller(), value).is_err() {
                return Err(Error::WithdrawFailed);
            }

            Ok(())
        }

        /// (ADMIN-OPERATION)
        /// Switch from whitelist-phase to public-phase
        #[ink(message)]
        pub fn switch_to_public_phase(&mut self) -> Result<()> {
            self.ensure_admin()?;

            if self.whitelisted_address_verifier.get_or_default().is_some() {
                self.whitelisted_address_verifier.set(&None);
                self.env().emit_event(PublicPhaseActivated {});
            }
            Ok(())
        }

        /// (ADMIN-OPERATION)
        /// Reserve domain name for specific addresses
        // @dev (name, None) denotes that the name is reserved but not tied to any address yet
        #[ink(message)]
        pub fn add_reserved_domains(
            &mut self,
            set: Vec<(String, Option<AccountId>)>,
        ) -> Result<()> {
            self.ensure_admin()?;

            set.iter().for_each(|(name, addr)| {
                self.reserved_names.insert(&name, addr);
            });
            Ok(())
        }

        /// (ADMIN-OPERATION)
        /// Remove given names from the list of reserved domains
        #[ink(message)]
        pub fn remove_reserved_domain(&mut self, set: Vec<String>) -> Result<()> {
            self.ensure_admin()?;

            set.iter().for_each(|name| self.reserved_names.remove(name));
            Ok(())
        }

        /// (ADMIN-OPERATION)
        /// Update the limit of metadata allowed to store per name
        #[ink(message)]
        pub fn set_metadata_size_limit(&mut self, limit: Option<u32>) -> Result<()> {
            self.ensure_admin()?;
            self.metadata_size_limit = limit;
            Ok(())
        }

        /// (ADMIN-OPERATION)
        /// Upgrade contract code
        #[ink(message)]
        pub fn upgrade_contract(&mut self, code_hash: [u8; 32]) -> Result<()> {
            self.ensure_admin()?;

            ink::env::set_code_hash(&code_hash).unwrap_or_else(|err| {
                panic!(
                    "Failed to `set_code_hash` to {:?} due to {:?}",
                    code_hash, err
                )
            });
            ink::env::debug_println!("Switched code hash to {:?}.", code_hash);

            Ok(())
        }

        #[ink(message)]
        pub fn set_admin(&mut self, account: AccountId) -> Result<()> {
            self.ensure_admin()?;
            self.admin = account;
            Ok(())
        }

        fn ensure_admin(&self) -> Result<()> {
            if self.admin != self.env().caller() {
                Err(Error::NotAdmin)
            } else {
                Ok(())
            }
        }

        fn ensure_owner(&self, address: &AccountId, name: &str) -> Result<()> {
            let AddressDict { owner, .. } = self.get_address_dict_ref(&name)?;
            if address != &owner {
                Err(Error::CallerIsNotOwner)
            } else {
                Ok(())
            }
        }

        fn ensure_controller(&self, address: &AccountId, name: &str) -> Result<()> {
            /* Ensure that the address has the right to control the target domain */
            let AddressDict {
                owner, controller, ..
            } = self.get_address_dict_ref(&name)?;

            if address != &controller && address != &owner {
                Err(Error::CallerIsNotController)
            } else {
                Ok(())
            }
        }

<<<<<<< HEAD
        fn ensure_metadata_under_limit(&self, name: &str) -> Result<()> {
            let size = self.metadata.size(name).unwrap_or(0);
            let limit = self.metadata_size_limit.unwrap_or(u32::MAX);

            match size <= limit {
                true => Ok(()),
                false => Err(Error::MetadataOverflow),
            }
        }

        fn register_domain(&mut self, name: &str, recipient: &AccountId) -> Result<()> {
            /* Ensure domain is not already registered */
            if self.name_to_address_dict.contains(name) {
                return Err(Error::NameAlreadyExists);
=======
        fn register_domain(
            &mut self,
            name: &str,
            recipient: &AccountId,
            expiry: u64,
        ) -> Result<()> {
            match self.has_name_expired(&name) {
                Ok(false) => return Err(Error::NameAlreadyExists), // Domain is already registered
                Ok(true) => self.remove_name(&name), // Clean the expired domain state first
                _ => (),                             // Domain is available
>>>>>>> 6032f27e
            }

            let address_dict = AddressDict::new(recipient.clone());
            self.name_to_address_dict.insert(name, &address_dict);
            self.name_to_expiry.insert(name, &expiry);

            /* Update convenience mapping for owned domains */
            self.add_name_to_owner(recipient, name);

            /* Update convenience mapping for controlled domains */
            self.add_name_to_controller(recipient, name);

            /* Update convenience mapping for resolved domains */
            self.add_name_to_resolving(recipient, name);

            /* Emit register event */
            Self::env().emit_event(Register {
                name: name.to_string(),
                from: *recipient,
            });

            Ok(())
        }

        fn remove_name(&mut self, name: &str) {
            let Ok(address_dict) = self.get_address_dict_ref(&name) else {
                return;
            };

            self.name_to_address_dict.remove(name);
            self.name_to_expiry.remove(name);
            self.metadata.remove(name);

            self.remove_name_from_owner(&address_dict.owner, &name);
            self.remove_name_from_controller(&address_dict.controller, &name);
            self.remove_name_from_resolving(&address_dict.resolved, &name);
        }

        /// Adds a name to owners' collection
        fn add_name_to_owner(&mut self, owner: &AccountId, name: &str) {
            let mut names = self.owner_to_names.get(owner).unwrap_or_default();
            names.push(name.to_string());
            self.owner_to_names.insert(&owner, &names);
        }

        /// Adds a name to controllers' collection
        fn add_name_to_controller(&mut self, controller: &AccountId, name: &str) {
            let mut names = self.controller_to_names.get(controller).unwrap_or_default();
            names.push(name.to_string());
            self.controller_to_names.insert(&controller, &names);
        }

        /// Adds a name to resolvings' collection
        fn add_name_to_resolving(&mut self, resolving: &AccountId, name: &str) {
            let mut names = self.resolving_to_address.get(resolving).unwrap_or_default();
            names.push(name.to_string());
            self.resolving_to_address.insert(&resolving, &names);
        }

        /// Deletes a name from owner
        fn remove_name_from_owner(&mut self, owner: &AccountId, name: &str) {
            if let Some(old_names) = self.owner_to_names.get(owner) {
                let mut new_names: Vec<String> = old_names;
                new_names.retain(|prevname| prevname != name);
                self.owner_to_names.insert(owner, &new_names);
            }
        }

        /// Deletes a name from controllers' collection
        fn remove_name_from_controller(&mut self, controller: &AccountId, name: &str) {
            self.controller_to_names.get(controller).map(|mut names| {
                names.retain(|ele| ele != name);
                self.controller_to_names.insert(&controller, &names);
            });
        }

        /// Deletes a name from resolvings' collection
        fn remove_name_from_resolving(&mut self, resolving: &AccountId, name: &str) {
            self.resolving_to_address.get(resolving).map(|mut names| {
                names.retain(|ele| ele != name);
                self.resolving_to_address.insert(&resolving, &names);
            });
        }

        fn is_name_allowed(&self, name: &str) -> bool {
            /* Name cannot be empty */
            if name.is_empty() {
                return false;
            }

            /* Name must be legal */
            if let Some(name_checker) = &self.name_checker {
                if name_checker.is_name_allowed(name.to_string()) != Ok(()) {
                    return false;
                }
            }
            true
        }

        fn get_name_price(&self, name: &str, duration: u8) -> Result<Balance> {
            match &self.fee_calculator {
                None => Ok(1000), // For unit testing only
                Some(model) => model
                    .get_name_price(name.to_string(), duration)
                    .map_err(|e| Error::FeeError(e)),
            }
        }

        fn get_address_dict_ref(&self, name: &str) -> Result<AddressDict> {
            self.name_to_address_dict
                .get(name)
                .filter(|_| self.has_name_expired(name) == Ok(false))
                .ok_or(Error::NameDoesntExist)
        }

        fn get_metadata_ref(&self, name: &str) -> Result<Vec<(String, String)>> {
            self.metadata
                .get(name)
                .filter(|_| self.has_name_expired(name) == Ok(false))
                .ok_or(Error::NoRecordsForAddress)
        }

        fn has_name_expired(&self, name: &str) -> Result<bool> {
            match self.name_to_expiry.get(name) {
                Some(expiry) => Ok(expiry <= self.env().block_timestamp()),
                None => Err(Error::NameDoesntExist),
            }
        }
    }
}

#[cfg(test)]
mod tests {
    use super::azns_registry::*;
    use ink::codegen::Env;
    use ink::env::test::*;
    use ink::env::DefaultEnvironment;
    use ink::prelude::string::{String, ToString};
    use ink::prelude::vec::Vec;
    use ink::primitives::AccountId;

    type Balance = u128;

    fn default_accounts() -> DefaultAccounts<DefaultEnvironment> {
        ink::env::test::default_accounts::<DefaultEnvironment>()
    }

    fn set_next_caller(caller: AccountId) {
        set_caller::<DefaultEnvironment>(caller);
    }

    fn get_test_name_service() -> DomainNameService {
<<<<<<< HEAD
        DomainNameService::new(
            None,
            None,
            [0u8; 32],
            None,
            None,
            (5, 99),
            vec![
                UnicodeRange {
                    lower: 'a' as u32,
                    upper: 'z' as u32,
                },
                UnicodeRange {
                    lower: '0' as u32,
                    upper: '9' as u32,
                },
                UnicodeRange {
                    lower: '-' as u32,
                    upper: '-' as u32,
                },
            ],
            vec![UnicodeRange {
                lower: '-' as u32,
                upper: '-' as u32,
            }],
            "azero".to_string(),
            None,
        )
=======
        DomainNameService::new(default_accounts().alice, None, None, None, None)
>>>>>>> 6032f27e
    }

    #[ink::test]
    fn owner_to_names_works() {
        let default_accounts = default_accounts();
        let name = String::from("test");
        let name2 = String::from("foo");
        let name3 = String::from("bar");

        set_next_caller(default_accounts.alice);
        let mut contract = get_test_name_service();

        set_value_transferred::<DefaultEnvironment>(160_u128 * 10_u128.pow(12));
        assert_eq!(
            contract.register(name.clone(), 1, None, None, false),
            Ok(())
        );

        set_value_transferred::<DefaultEnvironment>(160_u128 * 10_u128.pow(12));
        assert_eq!(
            contract.register(name2.clone(), 1, None, None, false),
            Ok(())
        );

        set_value_transferred::<DefaultEnvironment>(160_u128 * 10_u128.pow(12));
        assert_eq!(
            contract.register(name3.clone(), 1, None, None, false),
            Ok(())
        );

        /* Now alice owns three domains */
        /* getting all owned domains should return all three */
        assert_eq!(
            contract.get_owned_names_of_address(default_accounts.alice),
            Some(vec![name, name2, name3])
        );
    }

    #[ink::test]
    fn controller_to_names_works() {
        let default_accounts = default_accounts();
        let name = String::from("test");
        let name2 = String::from("foo");
        let name3 = String::from("bar");

        set_next_caller(default_accounts.alice);
        let mut contract = get_test_name_service();

        set_value_transferred::<DefaultEnvironment>(160_u128 * 10_u128.pow(12));
        assert_eq!(
            contract.register(name.clone(), 1, None, None, false),
            Ok(())
        );

        set_value_transferred::<DefaultEnvironment>(160_u128 * 10_u128.pow(12));
        assert_eq!(
            contract.register(name2.clone(), 1, None, None, false),
            Ok(())
        );

        /* Register bar under bob, but set controller to alice */
        set_next_caller(default_accounts.bob);
        set_value_transferred::<DefaultEnvironment>(160_u128 * 10_u128.pow(12));
        assert_eq!(
            contract.register(name3.clone(), 1, None, None, false),
            Ok(())
        );
        assert_eq!(
            contract.set_controller(name3.clone(), default_accounts.alice),
            Ok(())
        );

        /* Now alice owns three domains */
        /* getting all owned domains should return all three */
        assert_eq!(
            contract.get_controlled_names_of_address(default_accounts.alice),
            Some(vec![name, name2, name3])
        );
    }

    #[ink::test]
    fn get_names_of_address_works() {
        let default_accounts = default_accounts();
        let name = String::from("test");
        let name2 = String::from("foo");
        let name3 = String::from("bar");

        set_next_caller(default_accounts.alice);
        let mut contract = get_test_name_service();

        set_value_transferred::<DefaultEnvironment>(160_u128 * 10_u128.pow(12));
        assert_eq!(
            contract.register(name.clone(), 1, None, None, false),
            Ok(())
        );

        set_next_caller(default_accounts.charlie);
        set_value_transferred::<DefaultEnvironment>(160_u128 * 10_u128.pow(12));
        assert_eq!(
            contract.register(name2.clone(), 1, None, None, false),
            Ok(())
        );

        /* getting all domains should return first only */
        assert_eq!(
            contract.get_names_of_address(default_accounts.alice),
            vec![name.clone()]
        );

        /* Register bar under bob, but set resolved address to alice */
        set_next_caller(default_accounts.bob);
        set_value_transferred::<DefaultEnvironment>(160_u128 * 10_u128.pow(12));
        assert_eq!(
            contract.register(name3.clone(), 1, None, None, false),
            Ok(())
        );
        assert_eq!(
            contract.set_address(name3.clone(), default_accounts.alice),
            Ok(())
        );

        /* getting all domains should return all three */
        assert_eq!(
            contract.get_names_of_address(default_accounts.alice),
            vec![name3.clone(), name.clone()]
        );

        set_next_caller(default_accounts.charlie);
        assert_eq!(
            contract.set_controller(name2.clone(), default_accounts.alice),
            Ok(())
        );

        /* getting all domains should return all three */
        assert_eq!(
            contract.get_names_of_address(default_accounts.alice),
            vec![name3, name2, name]
        );
    }

    #[ink::test]
    fn resolving_to_address_works() {
        let default_accounts = default_accounts();
        let name = String::from("test");
        let name2 = String::from("foo");
        let name3 = String::from("bar");

        set_next_caller(default_accounts.alice);
        let mut contract = get_test_name_service();

        set_value_transferred::<DefaultEnvironment>(160_u128 * 10_u128.pow(12));
        assert_eq!(
            contract.register(name.clone(), 1, None, None, false),
            Ok(())
        );

        set_value_transferred::<DefaultEnvironment>(160_u128 * 10_u128.pow(12));
        assert_eq!(
            contract.register(name2.clone(), 1, None, None, false),
            Ok(())
        );

        /* getting all domains should return first two */
        assert_eq!(
            contract.get_resolving_names_of_address(default_accounts.alice),
            Some(vec![name.clone(), name2.clone()])
        );

        /* Register bar under bob, but set resolved address to alice */
        set_next_caller(default_accounts.bob);
        set_value_transferred::<DefaultEnvironment>(160_u128 * 10_u128.pow(12));
        assert_eq!(
            contract.register(name3.clone(), 1, None, None, false),
            Ok(())
        );
        assert_eq!(
            contract.set_address(name3.clone(), default_accounts.alice),
            Ok(())
        );

        /* Now all three domains resolve to alice's address */
        /* getting all resolving domains should return all three names */
        assert_eq!(
            contract.get_resolving_names_of_address(default_accounts.alice),
            Some(vec![name.clone(), name2.clone(), name3.clone()])
        );

        /* Remove the pointer to alice */
        assert_eq!(contract.set_address(name3, default_accounts.bob), Ok(()));

        /* getting all resolving domains should return first two names */
        assert_eq!(
            contract.get_resolving_names_of_address(default_accounts.alice),
            Some(vec![name, name2])
        );
    }

    #[ink::test]
    fn set_primary_domain_works() {
        let default_accounts = default_accounts();
        let name = String::from("test");
        let name2 = String::from("foo");
        let name3 = String::from("bar");

        set_next_caller(default_accounts.alice);
        let mut contract = get_test_name_service();

        set_value_transferred::<DefaultEnvironment>(160_u128 * 10_u128.pow(12));
        assert_eq!(
            contract.register(name.clone(), 1, None, None, false),
            Ok(())
        );

        set_value_transferred::<DefaultEnvironment>(160_u128 * 10_u128.pow(12));
        assert_eq!(contract.register(name2, 1, None, None, false), Ok(()));

        set_value_transferred::<DefaultEnvironment>(160_u128 * 10_u128.pow(12));
        assert_eq!(contract.register(name3, 1, None, None, false), Ok(()));

        /* Now alice owns three domains */
        /* Set the primary domain for alice's address to domain 1 */
        contract.set_primary_domain(name.clone()).unwrap();

        /* Now the primary domain should resolve to alice's address */
        assert_eq!(
            contract.get_primary_domain(default_accounts.alice),
            Ok(name.clone())
        );

        /* Change the resolved address of the first domain to bob, invalidating the primary domain claim */
        contract
            .set_address(name.clone(), default_accounts.bob)
            .unwrap();

        /* Now the primary domain should not resolve to anything */
        assert_eq!(
            contract.get_primary_domain(default_accounts.alice),
            Err(Error::NoResolvedAddress)
        );

        /* Set bob's primary domain */
        set_next_caller(default_accounts.bob);
        contract.set_primary_domain(name.clone()).unwrap();

        /* Now the primary domain should not resolve to anything */
        assert_eq!(contract.get_primary_domain(default_accounts.bob), Ok(name));
    }

    #[ink::test]
    fn register_works() {
        let default_accounts = default_accounts();
        let name = String::from("test");

        set_next_caller(default_accounts.alice);
        let mut contract = get_test_name_service();

        set_value_transferred::<DefaultEnvironment>(160_u128 * 10_u128.pow(12));
        assert_eq!(
            contract.register(name.clone(), 1, None, None, false),
            Ok(())
        );
        set_value_transferred::<DefaultEnvironment>(160_u128 * 10_u128.pow(12));
        assert_eq!(
            contract.get_owned_names_of_address(default_accounts.alice),
            Some(Vec::from([name.clone()]))
        );
        set_value_transferred::<DefaultEnvironment>(160_u128 * 10_u128.pow(12));
        assert_eq!(
            contract.register(name, 1, None, None, false),
            Err(Error::NameAlreadyExists)
        );

        // Reserved names cannot be registered
        let reserved_name = String::from("AlephZero");
        let reserved_list = vec![(reserved_name.clone(), Some(default_accounts.alice))];
        contract
            .add_reserved_domains(reserved_list)
            .expect("Failed to reserve domain");

        assert_eq!(
            contract.register(reserved_name, 1, None, None, false),
            Err(Error::CannotBuyReservedDomain)
        );
    }

    #[ink::test]
    fn register_with_set_primary_domain_works() {
        let default_accounts = default_accounts();
        let name = String::from("test");

        set_next_caller(default_accounts.alice);
        let mut contract = get_test_name_service();

        set_value_transferred::<DefaultEnvironment>(160_u128 * 10_u128.pow(12));
        assert_eq!(contract.register(name.clone(), 1, None, None, true), Ok(()));

        assert_eq!(
            contract.get_primary_domain(default_accounts.alice),
            Ok(name)
        );
    }

    #[ink::test]
    fn withdraw_works() {
        let default_accounts = default_accounts();
        let name = String::from("test");

        // Alice deploys the contract
        set_next_caller(default_accounts.alice);
        let mut contract = get_test_name_service();

        // Bob registers
        let fees = 160_u128 * 10_u128.pow(12);
        set_next_caller(default_accounts.bob);
        set_account_balance::<DefaultEnvironment>(default_accounts.bob, fees);
        transfer_in::<DefaultEnvironment>(fees);
        assert_eq!(contract.register(name, 1, None, None, false), Ok(()));

        // Alice (admin) withdraws the funds
        set_next_caller(default_accounts.alice);

        let balance_before =
            get_account_balance::<DefaultEnvironment>(default_accounts.alice).unwrap();
        assert_eq!(contract.withdraw(fees), Ok(()));
        let balance_after =
            get_account_balance::<DefaultEnvironment>(default_accounts.alice).unwrap();

        assert_eq!(balance_after, balance_before + fees);
    }

    #[ink::test]
    fn withdraw_only_owner() {
        let default_accounts = default_accounts();
        let name = String::from("test");

        set_next_caller(default_accounts.alice);
        let mut contract = get_test_name_service();

        let _acc_balance_before_transfer: Balance =
            get_account_balance::<DefaultEnvironment>(default_accounts.alice).unwrap();
        set_value_transferred::<DefaultEnvironment>(160_u128 * 10_u128.pow(12));
        assert_eq!(contract.register(name, 1, None, None, false), Ok(()));

        set_next_caller(default_accounts.bob);
        assert_eq!(
            contract.withdraw(160_u128 * 10_u128.pow(12)),
            Err(Error::NotAdmin)
        );
    }

    #[ink::test]
    fn reverse_search_works() {
        let default_accounts = default_accounts();
        let name = String::from("test");
        let name2 = String::from("test2");

        set_next_caller(default_accounts.alice);
        let mut contract = get_test_name_service();

        set_value_transferred::<DefaultEnvironment>(160_u128 * 10_u128.pow(12));
        assert_eq!(contract.register(name, 1, None, None, false), Ok(()));
        set_value_transferred::<DefaultEnvironment>(160_u128 * 10_u128.pow(12));
        assert_eq!(contract.register(name2, 1, None, None, false), Ok(()));
        assert!(contract
            .get_owned_names_of_address(default_accounts.alice)
            .unwrap()
            .contains(&String::from("test")));
        assert!(contract
            .get_owned_names_of_address(default_accounts.alice)
            .unwrap()
            .contains(&String::from("test2")));
    }

    #[ink::test]
    fn register_empty_reverts() {
        let default_accounts = default_accounts();
        let name = String::from("");

        set_next_caller(default_accounts.alice);
        let mut contract = get_test_name_service();

        set_value_transferred::<DefaultEnvironment>(160_u128 * 10_u128.pow(12));
        assert_eq!(
            contract.register(name, 1, None, None, false),
            Err(Error::NameNotAllowed)
        );
    }

    // TODO: enable this test once we get cross-contract testing working
    // #[ink::test]
    // fn register_disallowed_reverts() {
    //     let default_accounts = default_accounts();
    //     let name = String::from("ýáěšžčřýáěščžá");
    //
    //     set_next_caller(default_accounts.alice);
    //     let mut contract = get_test_name_service();
    //
    //     set_value_transferred::<DefaultEnvironment>(160_u128 * 10_u128.pow(12));
    //     assert_eq!(contract.register(name, None), Err(NameNotAllowed, false));
    // }

    #[ink::test]
    fn register_with_fee_works() {
        let default_accounts = default_accounts();
        let name = String::from("test");

        set_next_caller(default_accounts.alice);
        let mut contract = get_test_name_service();

        set_value_transferred::<DefaultEnvironment>(160_u128 * 10_u128.pow(12));
        assert_eq!(
            contract.register(name.clone(), 1, None, None, false),
            Ok(())
        );
        assert_eq!(
            contract.register(name, 1, None, None, false),
            Err(Error::NameAlreadyExists)
        );
    }

    #[ink::test]
    fn register_without_fee_reverts() {
        let default_accounts = default_accounts();
        let name = String::from("test");

        set_next_caller(default_accounts.alice);
        let mut contract = get_test_name_service();

        assert_eq!(
            contract.register(name, 1, None, None, false),
            Err(Error::FeeNotPaid)
        );
    }

    #[ink::test]
    fn release_works() {
        let default_accounts = default_accounts();
        let name = String::from("test");

        set_next_caller(default_accounts.alice);
        let mut contract = get_test_name_service();

        set_value_transferred::<DefaultEnvironment>(160_u128 * 10_u128.pow(12));
        assert_eq!(
            contract.register(name.clone(), 1, None, None, false),
            Ok(())
        );
        assert_eq!(
            contract.set_address(name.clone(), default_accounts.alice),
            Ok(())
        );
        assert_eq!(contract.get_owner(name.clone()), Ok(default_accounts.alice));
        assert_eq!(
            contract.get_address(name.clone()),
            Ok(default_accounts.alice)
        );

        assert_eq!(
            contract.get_owned_names_of_address(default_accounts.alice),
            Some(Vec::from([name.clone()]))
        );
        assert_eq!(
            contract.get_controlled_names_of_address(default_accounts.alice),
            Some(Vec::from([name.clone()]))
        );
        assert_eq!(
            contract.get_resolving_names_of_address(default_accounts.alice),
            Some(Vec::from([name.clone()]))
        );

        assert_eq!(contract.release(name.clone()), Ok(()));
        assert_eq!(
            contract.get_owner(name.clone()),
            Err(Error::NameDoesntExist)
        );
        assert_eq!(
            contract.get_address(name.clone()),
            Err(Error::NameDoesntExist)
        );

        assert_eq!(
            contract.get_owned_names_of_address(default_accounts.alice),
            Some(Vec::from([]))
        );
        assert_eq!(
            contract.get_controlled_names_of_address(default_accounts.alice),
            Some(vec![])
        );
        assert_eq!(
            contract.get_resolving_names_of_address(default_accounts.alice),
            Some(vec![])
        );

        /* Another account can register again*/
        set_next_caller(default_accounts.bob);
        set_value_transferred::<DefaultEnvironment>(160_u128 * 10_u128.pow(12));
        assert_eq!(
            contract.register(name.clone(), 1, None, None, false),
            Ok(())
        );
        assert_eq!(
            contract.set_address(name.clone(), default_accounts.bob),
            Ok(())
        );
        assert_eq!(contract.get_owner(name.clone()), Ok(default_accounts.bob));
        assert_eq!(contract.get_address(name.clone()), Ok(default_accounts.bob));
        assert_eq!(contract.release(name.clone()), Ok(()));
        assert_eq!(
            contract.get_owner(name.clone()),
            Err(Error::NameDoesntExist)
        );
        assert_eq!(contract.get_address(name), Err(Error::NameDoesntExist));
    }

    #[ink::test]
    fn controller_separation_works() {
        let accounts = default_accounts();
        let name = String::from("test");

        set_next_caller(accounts.alice);

        let mut contract = get_test_name_service();
        set_value_transferred::<DefaultEnvironment>(160_u128 * 10_u128.pow(12));
        contract
            .register(name.clone(), 1, None, None, false)
            .unwrap();

        // Caller is not controller, `set_address` should fail.
        set_next_caller(accounts.bob);
        assert_eq!(
            contract.set_address(name.clone(), accounts.bob),
            Err(Error::CallerIsNotController)
        );

        /* Caller is not controller, `set_all_records` should fail */
        set_next_caller(accounts.bob);
        assert_eq!(
            contract.set_all_records(
                name.clone(),
                Vec::from([("twitter".to_string(), "@newtest".to_string())])
            ),
            Err(Error::CallerIsNotController)
        );

        // Caller is controller, `set_all_records` should pass
        set_next_caller(accounts.alice);
        assert_eq!(
            contract.set_all_records(
                name,
                Vec::from([("twitter".to_string(), "@newtest".to_string())])
            ),
            Ok(())
        );
    }

    #[ink::test]
    fn set_address_works() {
        let accounts = default_accounts();
        let name = String::from("test");

        set_next_caller(accounts.alice);

        let mut contract = get_test_name_service();
        set_value_transferred::<DefaultEnvironment>(160_u128 * 10_u128.pow(12));
        assert_eq!(
            contract.register(name.clone(), 1, None, None, false),
            Ok(())
        );

        // Caller is not controller, `set_address` should fail.
        set_next_caller(accounts.bob);
        assert_eq!(
            contract.set_address(name.clone(), accounts.bob),
            Err(Error::CallerIsNotController)
        );

        // Caller is controller, set_address will be successful
        set_next_caller(accounts.alice);
        assert_eq!(contract.set_address(name.clone(), accounts.bob), Ok(()));
        assert_eq!(contract.get_address(name), Ok(accounts.bob));
    }

    #[ink::test]
    fn transfer_works() {
        let accounts = default_accounts();
        let name = String::from("test");

        set_next_caller(accounts.alice);

        let mut contract = get_test_name_service();
        set_value_transferred::<DefaultEnvironment>(160_u128 * 10_u128.pow(12));
        assert_eq!(
            contract.register(name.clone(), 1, None, None, false),
            Ok(())
        );

        // Test transfer of owner.
        assert_eq!(contract.transfer(name.clone(), accounts.bob), Ok(()));

        assert_eq!(
            contract.get_owned_names_of_address(accounts.alice),
            Some(Vec::from([]))
        );
        assert_eq!(
            contract.get_owned_names_of_address(accounts.bob),
            Some(Vec::from([name.clone()]))
        );

        // Alice is not the controller anymore
        assert_eq!(
            contract.set_controller(name.clone(), accounts.bob),
            Err(Error::CallerIsNotController)
        );

        // Controller is bob, alice `set_address` should fail.
        assert_eq!(
            contract.set_address(name.clone(), accounts.bob),
            Err(Error::CallerIsNotController)
        );

        set_next_caller(accounts.bob);
        // Now owner is bob, `set_address` should be successful.
        assert_eq!(contract.set_address(name.clone(), accounts.eve), Ok(()));
        assert_eq!(contract.get_address(name), Ok(accounts.eve));
    }

    #[ink::test]
    fn metadata_works() {
        let accounts = default_accounts();
        let key = String::from("twitter");
        let value = String::from("@test");
        let records = Vec::from([(key.clone(), value.clone())]);

        let domain_name = "test".to_string();

        set_next_caller(accounts.alice);
        let mut contract = get_test_name_service();

        set_value_transferred::<DefaultEnvironment>(160_u128 * 10_u128.pow(12));
        assert_eq!(
            contract.register(domain_name.clone(), 1, None, None, false),
            Ok(())
        );

        assert_eq!(
            contract.set_all_records(domain_name.clone(), records.clone()),
            Ok(())
        );
        assert_eq!(
            contract
                .get_record(domain_name.clone(), key.clone())
                .unwrap(),
            value
        );

        /* Confirm idempotency */
        assert_eq!(
            contract.set_all_records(domain_name.clone(), records),
            Ok(())
        );
        assert_eq!(
            contract.get_record(domain_name.clone(), key).unwrap(),
            value
        );

        /* Confirm overwriting */
        assert_eq!(
            contract.set_all_records(
                domain_name.clone(),
                Vec::from([("twitter".to_string(), "@newtest".to_string())]),
            ),
            Ok(())
        );
        assert_eq!(
            contract.get_records(domain_name).unwrap(),
            Vec::from([("twitter".to_string(), "@newtest".to_string())])
        );
    }

    #[ink::test]
    fn set_record_works() {
        let accounts = default_accounts();
        let key = String::from("twitter");
        let value = String::from("@test");

        let domain_name = "test".to_string();

        set_next_caller(accounts.alice);
        let mut contract = get_test_name_service();

        set_value_transferred::<DefaultEnvironment>(160_u128.pow(12));
        assert_eq!(
            contract.register(domain_name.clone(), None, None, false),
            Ok(())
        );

        assert_eq!(
            contract.set_record(domain_name.clone(), (key.clone(), value.clone())),
            Ok(())
        );
        assert_eq!(
            contract
                .get_record(domain_name.clone(), key.clone())
                .unwrap(),
            value
        );

        /* Confirm idempotency */
        assert_eq!(
            contract.set_record(domain_name.clone(), (key.clone(), value.clone())),
            Ok(())
        );
        assert_eq!(
            contract.get_record(domain_name.clone(), key).unwrap(),
            value
        );

        /* Confirm overwriting */
        assert_eq!(
            contract.set_record(
                domain_name.clone(),
                ("twitter".to_string(), "@newtest".to_string()),
            ),
            Ok(())
        );
        assert_eq!(
            contract.get_records(domain_name).unwrap(),
            Vec::from([("twitter".to_string(), "@newtest".to_string())])
        );
    }

    #[ink::test]
    fn metadata_limit_works() {
        let mut contract = get_test_name_service();
        let name = "alice".to_string();
        let records = vec![
            ("@twitter".to_string(), "alice_musk".to_string()),
            ("@facebook".to_string(), "alice_zuk".to_string()),
        ];

        contract.set_metadata_size_limit(Some(40)).unwrap();
        assert_eq!(contract.get_metadata_size_limit(), Some(40));

        set_value_transferred::<DefaultEnvironment>(160_u128 * 10_u128.pow(12));
        contract.register(name.clone(), None, None, false).unwrap();

        // With current input, both records cannot be stored simultaneously
        assert_eq!(
            contract.set_all_records(name.clone(), records.clone()),
            Err(Error::MetadataOverflow)
        );

        // Storing only one works
        assert_eq!(
            contract.set_all_records(name.clone(), records[0..1].to_vec()),
            Ok(())
        );

        // Adding the second record fails
        assert_eq!(
            contract.set_record(name.clone(), records[1].clone()),
            Err(Error::MetadataOverflow),
        );
    }

    #[ink::test]
    fn add_reserved_domains_works() {
        let accounts = default_accounts();
        let mut contract = get_test_name_service();

        let reserved_name = String::from("AlephZero");
        let list = vec![(reserved_name.clone(), Some(accounts.alice))];

        assert!(contract.add_reserved_domains(list).is_ok());

        assert_eq!(
            contract.get_domain_status(vec![reserved_name]),
            vec![DomainStatus::Reserved(Some(accounts.alice))],
        );

        // Invocation from non-admin address fails
        set_next_caller(accounts.bob);
        assert_eq!(contract.add_reserved_domains(vec![]), Err(Error::NotAdmin));
    }

    #[ink::test]
    fn remove_reserved_domains_works() {
        let accounts = default_accounts();
        let mut contract = get_test_name_service();

        let reserved_name = String::from("AlephZero");
        let list = vec![(reserved_name.clone(), Some(accounts.alice))];
        assert!(contract.add_reserved_domains(list).is_ok());

        assert_eq!(
            contract.get_domain_status(vec![reserved_name.clone()]),
            vec![DomainStatus::Reserved(Some(accounts.alice))],
        );

        assert!(contract
            .remove_reserved_domain(vec![reserved_name.clone()])
            .is_ok());

        assert_ne!(
            contract.get_domain_status(vec![reserved_name]),
            vec![DomainStatus::Reserved(Some(accounts.alice))],
        );

        // Invocation from non-admin address fails
        set_next_caller(accounts.bob);
        assert_eq!(
            contract.remove_reserved_domain(vec![]),
            Err(Error::NotAdmin)
        );
    }

    #[ink::test]
    fn claim_reserved_domain_works() {
        let accounts = default_accounts();
        let mut contract = get_test_name_service();

        let name = String::from("bob");
        let reserved_list = vec![(name.clone(), Some(accounts.bob))];
        contract
            .add_reserved_domains(reserved_list)
            .expect("Failed to add reserved domain");

        // Non-reserved domain cannot be claimed
        assert_eq!(
            contract.claim_reserved_domain("abcd".to_string()),
            Err(Error::NotReservedDomain),
        );

        // Non-authorised user cannot claim reserved domain
        assert_eq!(
            contract.claim_reserved_domain(name.clone()),
            Err(Error::NotAuthorised),
        );

        // Authorised user can claim domain reserved for them
        set_next_caller(accounts.bob);
        assert!(contract.claim_reserved_domain(name.clone()).is_ok());

        assert_eq!(
            contract.get_domain_status(vec![name]),
            vec![DomainStatus::Registered(accounts.bob)],
        );
    }

    #[ink::test]
    fn get_domain_status_works() {
        let accounts = default_accounts();
        let reserved_list = vec![("bob".to_string(), Some(accounts.bob))];

        let mut contract = DomainNameService::new(
            default_accounts().alice,
            None,
            None,
            None,
<<<<<<< HEAD
            (5, 99),
            vec![
                UnicodeRange {
                    lower: 'a' as u32,
                    upper: 'z' as u32,
                },
                UnicodeRange {
                    lower: '0' as u32,
                    upper: '9' as u32,
                },
                UnicodeRange {
                    lower: '-' as u32,
                    upper: '-' as u32,
                },
            ],
            vec![UnicodeRange {
                lower: '-' as u32,
                upper: '-' as u32,
            }],
            "azero".to_string(),
            None,
        );

        set_value_transferred::<DefaultEnvironment>(160_u128.pow(12));
=======
            Some(reserved_list),
        );

        set_value_transferred::<DefaultEnvironment>(160_u128 * 10_u128.pow(12));
>>>>>>> 6032f27e
        contract
            .register("alice".to_string(), 1, None, None, false)
            .expect("failed to register domain");

        assert_eq!(
            contract.get_domain_status(vec!["alice".to_string()]),
            vec![DomainStatus::Registered(accounts.alice)]
        );

        assert_eq!(
            contract.get_domain_status(vec!["bob".to_string()]),
            vec![DomainStatus::Reserved(Some(accounts.bob))]
        );

        assert_eq!(
            contract.get_domain_status(vec!["david".to_string()]),
            vec![DomainStatus::Available]
        );

        assert_eq!(
            contract.get_domain_status(vec!["".to_string()]),
            vec![DomainStatus::Unavailable]
        );
    }

    #[ink::test]
    fn referral_system_works() {
        let default_accounts = default_accounts();
        let mut contract = get_test_name_service();

        set_callee::<DefaultEnvironment>(default_accounts.eve);
        assert_eq!(contract.env().account_id(), default_accounts.eve);

        let alice = "alice".to_string();
        let bob = "bob".to_string();

        // 1. Invalid referrer name gives no discount
        let fees = 1000;
        set_next_caller(default_accounts.alice);
        set_account_balance::<DefaultEnvironment>(default_accounts.alice, fees);
        set_callee::<DefaultEnvironment>(contract.env().account_id());
        transfer_in::<DefaultEnvironment>(fees);
        assert_eq!(
            contract.register(alice.clone(), 1, Some(bob.clone()), None, false),
            Ok(())
        );

        let alice_balance =
            get_account_balance::<DefaultEnvironment>(default_accounts.alice).unwrap();

        // Initial Balance(alice): 1000
        // Domain fee without discount: 1000
        assert_eq!(alice_balance, 0);

        // 2. Discount works
        let discount = 50;
        set_next_caller(default_accounts.bob);
        set_account_balance::<DefaultEnvironment>(default_accounts.bob, fees);
        transfer_in::<DefaultEnvironment>(fees - discount);
        assert_eq!(contract.register(bob, 1, Some(alice), None, false), Ok(()));

        let alice_balance =
            get_account_balance::<DefaultEnvironment>(default_accounts.alice).unwrap();
        let bob_balance = get_account_balance::<DefaultEnvironment>(default_accounts.bob).unwrap();

        // Initial Balance (bob): 1000
        // Domain fee after discount: 9950
        assert_eq!(bob_balance, 50);

        // Affiliation payment to alice
        assert_eq!(alice_balance, 50);
    }

    #[ink::test]
    fn self_referral_not_allowed() {
        let default_accounts = default_accounts();
        let mut contract = get_test_name_service();

        set_callee::<DefaultEnvironment>(default_accounts.eve);
        assert_eq!(contract.env().account_id(), default_accounts.eve);

        let alice = "alice".to_string();
        let wonderland = "wonderland".to_string();

        // 1. Register first name without referrer
        let fees = 1000;
        set_next_caller(default_accounts.alice);
        set_account_balance::<DefaultEnvironment>(default_accounts.alice, fees);
        set_callee::<DefaultEnvironment>(contract.env().account_id());
        transfer_in::<DefaultEnvironment>(fees);
        assert_eq!(
            contract.register(alice.clone(), 1, None, None, false),
            Ok(())
        );

        // 2. Self-referral doesn't work
        set_account_balance::<DefaultEnvironment>(default_accounts.alice, fees);
        transfer_in::<DefaultEnvironment>(fees);
        assert_eq!(
            contract.register(wonderland, 1, Some(alice), None, false),
            Ok(())
        );

        let alice_balance =
            get_account_balance::<DefaultEnvironment>(default_accounts.alice).unwrap();

        // No bonus received by alice
        assert_eq!(alice_balance, 0);
    }

    #[ink::test]
    fn name_expiry_works() {
        let mut contract = get_test_name_service();

        let name1 = "one-year".to_string();
        let name2 = "two-year".to_string();

        // Register name1 for one year
        transfer_in::<DefaultEnvironment>(1000);
        contract
            .register(name1.clone(), 1, None, None, true)
            .unwrap();

        // Register name2 for two years
        transfer_in::<DefaultEnvironment>(1000);
        contract
            .register(name2.clone(), 2, None, None, false)
            .unwrap();

        // (for cfg(test)) block_time = 6, year = 60
        for _ in 0..10 {
            advance_block::<DefaultEnvironment>();
        }

        assert_eq!(
            contract.get_domain_status(vec![name1.clone(), name2.clone()]),
            vec![
                DomainStatus::Available,
                DomainStatus::Registered(default_accounts().alice)
            ]
        );

        assert_eq!(
            contract.get_primary_domain(default_accounts().alice),
            Err(Error::NoResolvedAddress)
        );

        assert_eq!(
            contract.get_metadata(name1.clone()),
            Err(Error::NoRecordsForAddress)
        );

        // Reverse mapping implicitly excludes expired names
        assert_eq!(
            contract.get_names_of_address(default_accounts().alice),
            vec![name2.clone()]
        );
    }

    #[ink::test]
    fn clear_expired_names_works() {
        let mut contract = get_test_name_service();

        let name1 = "one-year".to_string();
        let name2 = "two-year".to_string();

        // Register name1 for one year
        transfer_in::<DefaultEnvironment>(1000);
        contract
            .register(name1.clone(), 1, None, None, true)
            .unwrap();

        // Register name2 for two years
        transfer_in::<DefaultEnvironment>(1000);
        contract
            .register(name2.clone(), 2, None, None, false)
            .unwrap();

        // (for cfg(test)) block_time = 6, year = 60
        for _ in 0..10 {
            advance_block::<DefaultEnvironment>();
        }

        // Only the expired names are cleared
        assert_eq!(
            contract.clear_expired_names(vec![name1.clone(), name2.clone()]),
            Ok(1)
        );

        assert_eq!(
            contract.get_domain_status(vec![name1.clone(), name2.clone()]),
            vec![
                DomainStatus::Available,
                DomainStatus::Registered(default_accounts().alice)
            ]
        );
    }

    #[ink::test]
    fn register_expired_names_works() {
        let mut contract = get_test_name_service();

        let name1 = "one-year".to_string();
        let name2 = "two-year".to_string();

        // Register name1 for one year
        transfer_in::<DefaultEnvironment>(1000);
        contract
            .register(name1.clone(), 1, None, None, true)
            .unwrap();

        // Register name2 for two years
        transfer_in::<DefaultEnvironment>(1000);
        contract
            .register(name2.clone(), 2, None, None, false)
            .unwrap();

        // Registering an active name causes error
        set_next_caller(default_accounts().bob);
        assert_eq!(
            contract.register(name1.clone(), 1, None, None, false),
            Err(Error::NameAlreadyExists)
        );

        // (for cfg(test)) block_time = 6, year = 60
        for _ in 0..10 {
            advance_block::<DefaultEnvironment>();
        }

        // Registering an expired name works
        assert_eq!(
            contract.register(name1.clone(), 1, None, None, false),
            Ok(())
        );
    }

    #[ink::test]
    fn set_admin_works() {
        let accounts = default_accounts();
        let mut contract = get_test_name_service();

        assert_eq!(contract.get_admin(), accounts.alice);
        assert_eq!(contract.set_admin(accounts.bob), Ok(()));
        assert_eq!(contract.get_admin(), accounts.bob);

        // Now alice (not admin anymore) cannot update admin
        assert_eq!(contract.set_admin(accounts.alice), Err(Error::NotAdmin));
    }

    // TODO Need cross-contract test support
    // #[ink::test]
    // fn referral_system_inactive_during_whitelist_phase() {

    // }

    // TODO: Finish this test once we get cross-contract testing working
    // #[ink::test]
    // fn whitelist_phase_works() {
    //     // 1. Init (whitelist-phase)

    //     // 2. Verify an empty proof fails

    //     // 3. Verify that an invalid proof fails

    //     // 4. Verify that valid proof works and the domain is registered

    //     // 5. Verify a user can claim only one domain during whitelist-phase

    //     // 6. Verify `release()` fails

    //     // 7. Verify `transfer()` fails

    //     // 8. Verify `switch_to_public_phase()` works
    // }
}<|MERGE_RESOLUTION|>--- conflicted
+++ resolved
@@ -96,12 +96,8 @@
 
         /// Mapping from name to addresses associated with it
         name_to_address_dict: Mapping<String, AddressDict, ManualKey<200>>,
-<<<<<<< HEAD
-
-=======
         /// Mapping from name to its expiry timestamp
         name_to_expiry: Mapping<String, u64>,
->>>>>>> 6032f27e
         /// Metadata
         metadata: Mapping<String, Vec<(String, String)>, ManualKey<201>>,
         metadata_size_limit: Option<u32>,
@@ -166,13 +162,10 @@
         NotReservedDomain,
         /// User is not authorised to claim the given domain
         NotAuthorised,
-<<<<<<< HEAD
         /// Metadata size limit exceeded
         MetadataOverflow,
-=======
         /// Thrown when fee_calculator doesn't return a names' price
         FeeError(azns_fee_calculator::Error),
->>>>>>> 6032f27e
     }
 
     impl DomainNameService {
@@ -184,15 +177,8 @@
             fee_calculator_addr: Option<AccountId>,
             merkle_verifier_addr: Option<AccountId>,
             reserved_domains: Option<Vec<(String, Option<AccountId>)>>,
-<<<<<<< HEAD
-            version: Option<u32>,
-            allowed_length: (u8, u8),
-            allowed_unicode_ranges: Vec<UnicodeRange>,
-            disallowed_unicode_ranges_for_edges: Vec<UnicodeRange>,
             tld: String,
             metadata_size_limit: Option<u32>,
-=======
->>>>>>> 6032f27e
         ) -> Self {
             // Initializing NameChecker
             let name_checker = name_checker_addr.map(|addr| NameCheckerRef::from_account_id(addr));
@@ -606,40 +592,18 @@
 
         /// Gets all records
         #[ink(message)]
-<<<<<<< HEAD
         pub fn get_records(&self, name: String) -> Result<Vec<(String, String)>> {
-            if let Some(info) = self.metadata.get(name) {
-                Ok(info)
-            } else {
-                Err(Error::NoRecordsForAddress)
-            }
-=======
-        pub fn get_metadata(&self, name: String) -> Result<Vec<(String, String)>> {
             self.get_metadata_ref(&name)
->>>>>>> 6032f27e
         }
 
         /// Gets an arbitrary record by key
         #[ink(message)]
-<<<<<<< HEAD
         pub fn get_record(&self, name: String, key: String) -> Result<String> {
-            return if let Some(info) = self.metadata.get(name) {
-                if let Some(value) = info.iter().find(|tuple| tuple.0 == key) {
-                    Ok(value.clone().1)
-                } else {
-                    Err(Error::RecordNotFound)
-                }
-            } else {
-                Err(Error::NoRecordsForAddress)
-            };
-=======
-        pub fn get_metadata_by_key(&self, name: String, key: String) -> Result<String> {
             let info = self.get_metadata_ref(&name)?;
             match info.iter().find(|tuple| tuple.0 == key) {
                 Some(val) => Ok(val.clone().1),
                 None => Err(Error::RecordNotFound),
             }
->>>>>>> 6032f27e
         }
 
         /// Returns all names the address owns
@@ -712,13 +676,13 @@
         }
 
         #[ink(message)]
-<<<<<<< HEAD
         pub fn get_metadata_size_limit(&self) -> Option<u32> {
             self.metadata_size_limit
-=======
+        }
+
+        #[ink(message)]
         pub fn get_admin(&self) -> AccountId {
             self.admin
->>>>>>> 6032f27e
         }
 
         /// Returns `true` when contract is in whitelist-phase
@@ -863,7 +827,6 @@
             }
         }
 
-<<<<<<< HEAD
         fn ensure_metadata_under_limit(&self, name: &str) -> Result<()> {
             let size = self.metadata.size(name).unwrap_or(0);
             let limit = self.metadata_size_limit.unwrap_or(u32::MAX);
@@ -874,11 +837,6 @@
             }
         }
 
-        fn register_domain(&mut self, name: &str, recipient: &AccountId) -> Result<()> {
-            /* Ensure domain is not already registered */
-            if self.name_to_address_dict.contains(name) {
-                return Err(Error::NameAlreadyExists);
-=======
         fn register_domain(
             &mut self,
             name: &str,
@@ -889,7 +847,6 @@
                 Ok(false) => return Err(Error::NameAlreadyExists), // Domain is already registered
                 Ok(true) => self.remove_name(&name), // Clean the expired domain state first
                 _ => (),                             // Domain is available
->>>>>>> 6032f27e
             }
 
             let address_dict = AddressDict::new(recipient.clone());
@@ -1042,38 +999,15 @@
     }
 
     fn get_test_name_service() -> DomainNameService {
-<<<<<<< HEAD
         DomainNameService::new(
+            default_accounts().alice,
             None,
             None,
-            [0u8; 32],
             None,
             None,
-            (5, 99),
-            vec![
-                UnicodeRange {
-                    lower: 'a' as u32,
-                    upper: 'z' as u32,
-                },
-                UnicodeRange {
-                    lower: '0' as u32,
-                    upper: '9' as u32,
-                },
-                UnicodeRange {
-                    lower: '-' as u32,
-                    upper: '-' as u32,
-                },
-            ],
-            vec![UnicodeRange {
-                lower: '-' as u32,
-                upper: '-' as u32,
-            }],
             "azero".to_string(),
             None,
         )
-=======
-        DomainNameService::new(default_accounts().alice, None, None, None, None)
->>>>>>> 6032f27e
     }
 
     #[ink::test]
@@ -1766,7 +1700,7 @@
 
         set_value_transferred::<DefaultEnvironment>(160_u128.pow(12));
         assert_eq!(
-            contract.register(domain_name.clone(), None, None, false),
+            contract.register(domain_name.clone(), 1, None, None, false),
             Ok(())
         );
 
@@ -1818,7 +1752,9 @@
         assert_eq!(contract.get_metadata_size_limit(), Some(40));
 
         set_value_transferred::<DefaultEnvironment>(160_u128 * 10_u128.pow(12));
-        contract.register(name.clone(), None, None, false).unwrap();
+        contract
+            .register(name.clone(), 1, None, None, false)
+            .unwrap();
 
         // With current input, both records cannot be stored simultaneously
         assert_eq!(
@@ -1933,37 +1869,12 @@
             None,
             None,
             None,
-<<<<<<< HEAD
-            (5, 99),
-            vec![
-                UnicodeRange {
-                    lower: 'a' as u32,
-                    upper: 'z' as u32,
-                },
-                UnicodeRange {
-                    lower: '0' as u32,
-                    upper: '9' as u32,
-                },
-                UnicodeRange {
-                    lower: '-' as u32,
-                    upper: '-' as u32,
-                },
-            ],
-            vec![UnicodeRange {
-                lower: '-' as u32,
-                upper: '-' as u32,
-            }],
+            Some(reserved_list),
             "azero".to_string(),
             None,
         );
 
-        set_value_transferred::<DefaultEnvironment>(160_u128.pow(12));
-=======
-            Some(reserved_list),
-        );
-
-        set_value_transferred::<DefaultEnvironment>(160_u128 * 10_u128.pow(12));
->>>>>>> 6032f27e
+        set_value_transferred::<DefaultEnvironment>(160_u128 * 10_u128.pow(12));
         contract
             .register("alice".to_string(), 1, None, None, false)
             .expect("failed to register domain");
@@ -2112,7 +2023,7 @@
         );
 
         assert_eq!(
-            contract.get_metadata(name1.clone()),
+            contract.get_records(name1.clone()),
             Err(Error::NoRecordsForAddress)
         );
 
